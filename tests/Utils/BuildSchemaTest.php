<?php

declare(strict_types=1);

namespace GraphQL\Tests\Utils;

use Closure;
use DMS\PHPUnitExtensions\ArraySubset\ArraySubsetAsserts;
use GraphQL\Error\DebugFlag;
use GraphQL\Error\Error;
use GraphQL\GraphQL;
use GraphQL\Language\AST\DocumentNode;
use GraphQL\Language\AST\EnumTypeDefinitionNode;
use GraphQL\Language\AST\InterfaceTypeDefinitionNode;
use GraphQL\Language\AST\NodeList;
use GraphQL\Language\AST\ObjectTypeDefinitionNode;
use GraphQL\Language\Parser;
use GraphQL\Language\Printer;
use GraphQL\Type\Definition\Directive;
use GraphQL\Type\Definition\EnumType;
use GraphQL\Type\Definition\InputObjectType;
use GraphQL\Type\Definition\InterfaceType;
use GraphQL\Type\Definition\NamedType;
use GraphQL\Type\Definition\ObjectType;
use GraphQL\Type\Definition\ScalarType;
use GraphQL\Type\Definition\Type;
use GraphQL\Type\Definition\UnionType;
use GraphQL\Type\Introspection;
use GraphQL\Type\Schema;
use GraphQL\Utils\BuildSchema;
use GraphQL\Utils\SchemaPrinter;
use GraphQL\Utils\Utils;
use PHPUnit\Framework\TestCase;

use function array_keys;
use function preg_match;
use function preg_replace;
use function property_exists;
use function trim;

class BuildSchemaTest extends TestCase
{
    use ArraySubsetAsserts;

    protected function dedent(string $str): string
    {
        $trimmedStr = trim($str, "\n");
        $trimmedStr = preg_replace('/[ \t]*$/', '', $trimmedStr);

        preg_match('/^[ \t]*/', $trimmedStr, $indentMatch);
        $indent = $indentMatch[0];

        return preg_replace('/^' . $indent . '/m', '', $trimmedStr);
    }

    /**
     * This function does a full cycle of going from a string with the contents of
     * the SDL, parsed in a schema AST, materializing that schema AST into an
     * in-memory GraphQLSchema, and then finally printing that object into the SDL
     */
    private function cycleSDL(string $sdl, $options = []): string
    {
        $ast    = Parser::parse($sdl);
        $schema = BuildSchema::buildAST($ast, null, $options);

        return SchemaPrinter::doPrint($schema, $options);
    }

    private function printASTNode($obj): string
    {
        Utils::invariant($obj !== null && property_exists($obj, 'astNode') && $obj->astNode !== null);

        return Printer::doPrint($obj->astNode);
    }

    /**
     * @param ScalarType|ObjectType|InterfaceType|UnionType|EnumType|InputObjectType $obj
     */
    private function printAllASTNodes(NamedType $obj): string
    {
        Utils::invariant(property_exists($obj, 'astNode') && property_exists($obj, 'extensionASTNodes') && $obj->extensionASTNodes !== null);

        return Printer::doPrint(new DocumentNode([
            'definitions' => new NodeList([
                $obj->astNode,
                ...$obj->extensionASTNodes,
            ]),
        ]));
    }

    // Describe: Schema Builder

    /**
     * @see it('can use built schema for limited execution')
     */
    public function testUseBuiltSchemaForLimitedExecution(): void
    {
        $schema = BuildSchema::buildAST(Parser::parse('
            type Query {
                str: String
            }
        '));

        $result = GraphQL::executeQuery($schema, '{ str }', ['str' => 123]);
        self::assertEquals(['str' => 123], $result->toArray(DebugFlag::INCLUDE_DEBUG_MESSAGE)['data']);
    }

    /**
     * @see it('can build a schema directly from the source')
     */
    public function testBuildSchemaDirectlyFromSource(): void
    {
        $schema = BuildSchema::build('
            type Query {
                add(x: Int, y: Int): Int
            }
        ');

        $root = [
            'add' => static function ($rootValue, $args) {
                return $args['x'] + $args['y'];
            },
        ];

        $result = GraphQL::executeQuery(
            $schema,
            '{ add(x: 34, y: 55) }',
            $root
        );
        self::assertEquals(['data' => ['add' => 89]], $result->toArray(DebugFlag::INCLUDE_DEBUG_MESSAGE));
    }

    /**
     * @see it('Ignores non-type system definitions')
     */
    public function testIgnoresNonTypeSystemDefinitions(): void
    {
        $sdl = '
            type Query {
              str: String
            }
            
            fragment SomeFragment on Query {
              str
            }
        ';
        // Should not throw
        BuildSchema::build($sdl);
        self::assertTrue(true);
    }

    /**
     * @see it('Match order of default types and directives')
     */
    public function testMatchOrderOfDefaultTypesAndDirectives(): void
    {
        $schema    = new Schema([]);
        $sdlSchema = BuildSchema::buildAST(
            new DocumentNode(['definitions' => new NodeList([])])
        );

        self::assertEquals($schema->getDirectives(), $sdlSchema->getDirectives());
        self::assertEquals($schema->getTypeMap(), $sdlSchema->getTypeMap());
    }

    /**
     * @see it('Empty Type')
     */
    public function testEmptyType(): void
    {
        $sdl    = $this->dedent('
            type EmptyType
        ');
        $output = $this->cycleSDL($sdl);
        self::assertEquals($sdl, $output);
    }

    /**
     * @see it('Simple Type')
     */
    public function testSimpleType(): void
    {
        $sdl    = $this->dedent('
            type Query {
              str: String
              int: Int
              float: Float
              id: ID
              bool: Boolean
            }
        ');
        $output = $this->cycleSDL($sdl);
        self::assertEquals($sdl, $output);

        $schema = BuildSchema::build($sdl);
        // Built-ins are used
        self::assertSame(Type::int(), $schema->getType('Int'));
        self::assertSame(Type::float(), $schema->getType('Float'));
        self::assertSame(Type::string(), $schema->getType('String'));
        self::assertSame(Type::boolean(), $schema->getType('Boolean'));
        self::assertSame(Type::id(), $schema->getType('ID'));
    }

    /**
     * @see it('include standard type only if it is used')
     */
    public function testIncludeStandardTypeOnlyIfItIsUsed(): void
    {
        $schema = BuildSchema::build('type Query');

        // String and Boolean are always included through introspection types
        $typeMap = $schema->getTypeMap();
        self::assertArrayNotHasKey('Int', $typeMap);
        self::assertArrayNotHasKey('Float', $typeMap);
        self::assertArrayNotHasKey('ID', $typeMap);

        self::markTestIncomplete('TODO we differ from graphql-js due to lazy loading, see https://github.com/webonyx/graphql-php/issues/964#issuecomment-945969162');
        self::assertNull($schema->getType('Int'));
        self::assertNull($schema->getType('Float'));
        self::assertNull($schema->getType('ID'));
    }

    /**
     * @see it('With directives')
     */
    public function testWithDirectives(): void
    {
        $sdl    = $this->dedent('
            directive @foo(arg: Int) on FIELD
            
            directive @repeatableFoo(arg: Int) repeatable on FIELD
        ');
        $output = $this->cycleSDL($sdl);
        self::assertEquals($sdl, $output);
    }

    /**
     * @see it('Supports descriptions')
     */
    public function testSupportsDescriptions(): void
    {
        $sdl    = $this->dedent('
            """Do you agree that this is the most creative schema ever?"""
            schema {
              query: Query
            }

            """This is a directive"""
            directive @foo(
              """It has an argument"""
              arg: Int
            ) on FIELD
            
            """Who knows what inside this scalar?"""
            scalar MysteryScalar
            
            """This is a input object type"""
            input FooInput {
              """It has a field"""
              field: Int
            }
            
            """This is a interface type"""
            interface Energy {
              """It also has a field"""
              str: String
            }
            
            """There is nothing inside!"""
            union BlackHole

            """With an enum"""
            enum Color {
              RED
            
              """Not a creative color"""
              GREEN
              BLUE
            }
            
            """What a great type"""
            type Query {
              """And a field to boot"""
              str: String
            }
        ');
        $output = $this->cycleSDL($sdl);
        self::assertEquals($sdl, $output);
    }

    /**
     * @see it('Supports option for comment descriptions')
     */
    public function testSupportsOptionForCommentDescriptions(): void
    {
        $sdl    = $this->dedent('
            # This is a directive
            directive @foo(
              # It has an argument
              arg: Int
            ) on FIELD
            
            # With an enum
            enum Color {
              RED
            
              # Not a creative color
              GREEN
              BLUE
            }
            
            # What a great type
            type Query {
              # And a field to boot
              str: String
            }
        ');
        $output = $this->cycleSDL($sdl, ['commentDescriptions' => true]);
        self::assertEquals($sdl, $output);
    }

    /**
     * @see it('Maintains @skip, @skip & @specifiedBy')
     */
    public function testMaintainsSkipAndInclude(): void
    {
        $schema = BuildSchema::buildAST(Parser::parse('type Query'));

        self::assertCount(4, $schema->getDirectives());
        self::assertEquals(Directive::skipDirective(), $schema->getDirective('skip'));
        self::assertEquals(Directive::includeDirective(), $schema->getDirective('include'));
        self::assertEquals(Directive::deprecatedDirective(), $schema->getDirective('deprecated'));
        self::assertEquals(Directive::specifiedByDirective(), $schema->getDirective('specifiedBy'));
    }

    /**
     * @see it('Overriding directives excludes specified')
     */
    public function testOverridingDirectivesExcludesSpecified(): void
    {
        $schema = BuildSchema::buildAST(Parser::parse('
            directive @skip on FIELD
            directive @include on FIELD
            directive @deprecated on FIELD_DEFINITION
            directive @specifiedBy on FIELD_DEFINITION
        '));
        self::assertCount(4, $schema->getDirectives());
        self::assertNotEquals(Directive::skipDirective(), $schema->getDirective('skip'));
        self::assertNotEquals(Directive::includeDirective(), $schema->getDirective('include'));
        self::assertNotEquals(Directive::deprecatedDirective(), $schema->getDirective('deprecated'));
        self::assertNotEquals(Directive::specifiedByDirective(), $schema->getDirective('specifiedBy'));
    }

    /**
     * @see it('Adding directives maintains @skip, @skip & @specifiedBy')
     */
    public function testAddingDirectivesMaintainsSkipAndInclude(): void
    {
        $sdl    = $this->dedent('
            directive @foo(arg: Int) on FIELD
        ');
        $schema = BuildSchema::buildAST(Parser::parse($sdl));
        self::assertCount(5, $schema->getDirectives());
        self::assertNotEquals(null, $schema->getDirective('skip'));
        self::assertNotEquals(null, $schema->getDirective('include'));
        self::assertNotEquals(null, $schema->getDirective('deprecated'));
        self::assertNotEquals(null, $schema->getDirective('specifiedBy'));
    }

    /**
     * @see it('Type modifiers')
     */
    public function testTypeModifiers(): void
    {
        $sdl    = $this->dedent('
            type Query {
              nonNullStr: String!
              listOfStrings: [String]
              listOfNonNullStrings: [String!]
              nonNullListOfStrings: [String]!
              nonNullListOfNonNullStrings: [String!]!
            }
        ');
        $output = $this->cycleSDL($sdl);
        self::assertEquals($sdl, $output);
    }

    /**
     * @see it('Recursive type')
     */
    public function testRecursiveType(): void
    {
        $sdl    = $this->dedent('
            type Query {
              str: String
              recurse: Query
            }
        ');
        $output = $this->cycleSDL($sdl);
        self::assertEquals($sdl, $output);
    }

    /**
     * @see it('Two types circular')
     */
    public function testTwoTypesCircular(): void
    {
        $sdl    = $this->dedent('
            type TypeOne {
              str: String
              typeTwo: TypeTwo
            }
            
            type TypeTwo {
              str: String
              typeOne: TypeOne
            }
        ');
        $output = $this->cycleSDL($sdl);
        self::assertEquals($sdl, $output);
    }

    /**
     * @see it('Single argument field')
     */
    public function testSingleArgumentField(): void
    {
        $sdl    = $this->dedent('
            type Query {
              str(int: Int): String
              floatToStr(float: Float): String
              idToStr(id: ID): String
              booleanToStr(bool: Boolean): String
              strToStr(bool: String): String
            }
        ');
        $output = $this->cycleSDL($sdl);
        self::assertEquals($sdl, $output);
    }

    /**
     * @see it('Simple type with multiple arguments')
     */
    public function testSimpleTypeWithMultipleArguments(): void
    {
        $sdl    = $this->dedent('
            type Query {
              str(int: Int, bool: Boolean): String
            }
        ');
        $output = $this->cycleSDL($sdl);
        self::assertEquals($sdl, $output);
    }

    /**
     * @see it('Empty interface')
     */
    public function testEmptyInterface(): void
    {
        $sdl = $this->dedent('
            interface EmptyInterface
        ');

        /** @var InterfaceTypeDefinitionNode $definition */
        $definition = Parser::parse($sdl)->definitions[0];
        self::assertCount(0, $definition->interfaces, 'The interfaces property must be an empty list.');

        $output = $this->cycleSDL($sdl);
        self::assertEquals($sdl, $output);
    }

    /**
     * @see it('Simple type with interface')
     */
    public function testSimpleTypeWithInterface(): void
    {
        $sdl    = $this->dedent('
            type Query implements WorldInterface {
              str: String
            }
            
            interface WorldInterface {
              str: String
            }
        ');
        $output = $this->cycleSDL($sdl);
        self::assertEquals($sdl, $output);
    }

    /**
     * @see it('Simple interface hierarchy')
     */
    public function testSimpleInterfaceHierarchy(): void
    {
        // `graphql-js` has `query: Child` but that's incorrect as `query` has to be Object type
        $sdl    = $this->dedent('
            schema {
              query: Hello
            }
            
            interface Child implements Parent {
              str: String
            }
            
            type Hello implements Parent & Child {
              str: String
            }
            
            interface Parent {
              str: String
            }
        ');
        $output = $this->cycleSDL($sdl);
        self::assertEquals($sdl, $output);
    }

    /**
     * @see it('Empty enum')
     */
    public function testEmptyEnum(): void
    {
        $sdl    = $this->dedent('
            enum EmptyEnum
        ');
        $output = $this->cycleSDL($sdl);
        self::assertEquals($sdl, $output);
    }

    /**
     * @see it('Simple output enum')
     */
    public function testSimpleOutputEnum(): void
    {
        $sdl    = $this->dedent('
            enum Hello {
              WORLD
            }
            
            type Query {
              hello: Hello
            }
        ');
        $output = $this->cycleSDL($sdl);
        self::assertEquals($sdl, $output);
    }

    /**
     * @see it('Simple input enum')
     */
    public function testSimpleInputEnum(): void
    {
        $sdl    = $this->dedent('
            enum Hello {
              WORLD
            }
            
            type Query {
              str(hello: Hello): String
            }
        ');
        $output = $this->cycleSDL($sdl);
        self::assertEquals($sdl, $output);
    }

    /**
     * @see it('Multiple value enum')
     */
    public function testMultipleValueEnum(): void
    {
        $sdl    = $this->dedent('
            enum Hello {
              WO
              RLD
            }
            
            type Query {
              hello: Hello
            }
        ');
        $output = $this->cycleSDL($sdl);
        self::assertEquals($sdl, $output);
    }

    /**
     * @see it('Empty union')
     */
    public function testEmptyUnion(): void
    {
        $sdl    = $this->dedent('
            union EmptyUnion
        ');
        $output = $this->cycleSDL($sdl);
        self::assertEquals($sdl, $output);
    }

    /**
     * @see it('Simple Union')
     */
    public function testSimpleUnion(): void
    {
        $sdl    = $this->dedent('
            union Hello = World
            
            type Query {
              hello: Hello
            }
            
            type World {
              str: String
            }
        ');
        $output = $this->cycleSDL($sdl);
        self::assertEquals($sdl, $output);
    }

    /**
     * @see it('Multiple Union')
     */
    public function testMultipleUnion(): void
    {
        $sdl    = $this->dedent('
            union Hello = WorldOne | WorldTwo
            
            type Query {
              hello: Hello
            }
            
            type WorldOne {
              str: String
            }
            
            type WorldTwo {
              str: String
            }
        ');
        $output = $this->cycleSDL($sdl);
        self::assertEquals($sdl, $output);
    }

    /**
     * @see it('Can build recursive Union')
     */
    public function testCanBuildRecursiveUnion(): void
    {
        $schema = BuildSchema::build('
            union Hello = Hello
            
            type Query {
              hello: Hello
            }
        ');
        $errors = $schema->validate();
        self::assertNotEmpty($errors);
    }

    /**
     * @see it('Custom Scalar')
     */
    public function testCustomScalar(): void
    {
        $sdl    = $this->dedent('
            scalar CustomScalar
            
            type Query {
              customScalar: CustomScalar
            }
        ');
        $output = $this->cycleSDL($sdl);
        self::assertEquals($sdl, $output);
    }

    /**
     * @see it('Empty Input Object')
     */
    public function testEmptyInputObject(): void
    {
        $sdl    = $this->dedent('
            input EmptyInputObject
        ');
        $output = $this->cycleSDL($sdl);
        self::assertEquals($sdl, $output);
    }

    /**
     * @see it('Input Object')
     */
    public function testInputObject(): void
    {
        $sdl    = $this->dedent('
            input Input {
              int: Int
            }
            
            type Query {
              field(in: Input): String
            }
        ');
        $output = $this->cycleSDL($sdl);
        self::assertEquals($sdl, $output);
    }

    /**
     * @see it('Simple argument field with default')
     */
    public function testSimpleArgumentFieldWithDefault(): void
    {
        $sdl    = $this->dedent('
            type Query {
              str(int: Int = 2): String
            }
        ');
        $output = $this->cycleSDL($sdl);
        self::assertEquals($sdl, $output);
    }

    /**
     * @see it('Custom scalar argument field with default')
     */
    public function testCustomScalarArgumentFieldWithDefault(): void
    {
        $sdl    = $this->dedent('
            scalar CustomScalar
            
            type Query {
              str(int: CustomScalar = 2): String
            }
        ');
        $output = $this->cycleSDL($sdl);
        self::assertEquals($sdl, $output);
    }

    /**
     * @see it('Simple type with mutation')
     */
    public function testSimpleTypeWithMutation(): void
    {
        $sdl    = $this->dedent('
            schema {
              query: HelloScalars
              mutation: Mutation
            }
            
            type HelloScalars {
              str: String
              int: Int
              bool: Boolean
            }
            
            type Mutation {
              addHelloScalars(str: String, int: Int, bool: Boolean): HelloScalars
            }
        ');
        $output = $this->cycleSDL($sdl);
        self::assertEquals($sdl, $output);
    }

    /**
     * @see it('Simple type with subscription')
     */
    public function testSimpleTypeWithSubscription(): void
    {
        $sdl    = $this->dedent('
            schema {
              query: HelloScalars
              subscription: Subscription
            }
            
            type HelloScalars {
              str: String
              int: Int
              bool: Boolean
            }
            
            type Subscription {
              subscribeHelloScalars(str: String, int: Int, bool: Boolean): HelloScalars
            }
        ');
        $output = $this->cycleSDL($sdl);
        self::assertEquals($sdl, $output);
    }

    /**
     * @see it('Unreferenced type implementing referenced interface')
     */
    public function testUnreferencedTypeImplementingReferencedInterface(): void
    {
        $sdl    = $this->dedent('
            type Concrete implements Interface {
              key: String
            }
            
            interface Interface {
              key: String
            }
            
            type Query {
              interface: Interface
            }
        ');
        $output = $this->cycleSDL($sdl);
        self::assertEquals($sdl, $output);
    }

    /**
     * @see it('Unreferenced interface implementing referenced interface')
     */
    public function testUnreferencedInterfaceImplementingReferencedInterface(): void
    {
        $sdl    = $this->dedent('
            interface Child implements Parent {
              key: String
            }
            
            interface Parent {
              key: String
            }
            
            type Query {
              iface: Parent
            }
        ');
        $output = $this->cycleSDL($sdl);
        self::assertEquals($sdl, $output);
    }

    /**
     * @see it('Unreferenced type implementing referenced union')
     */
    public function testUnreferencedTypeImplementingReferencedUnion(): void
    {
        $sdl    = $this->dedent('
            type Concrete {
              key: String
            }
            
            type Query {
              union: Union
            }
            
            union Union = Concrete
        ');
        $output = $this->cycleSDL($sdl);
        self::assertEquals($sdl, $output);
    }

    /**
     * @see it('Supports @deprecated')
     */
    public function testSupportsDeprecated(): void
    {
        $sdl = $this->dedent('
            enum MyEnum {
              VALUE
              OLD_VALUE @deprecated
              OTHER_VALUE @deprecated(reason: "Terrible reasons")
            }

            input MyInput {
              oldInput: String @deprecated
              otherInput: String @deprecated(reason: "Use newInput")
              newInput: String
            }
            
            type Query {
              field1: String @deprecated
              field2: Int @deprecated(reason: "Because I said so")
              enum: MyEnum
              field3(oldArg: String @deprecated, arg: String): String
              field4(oldArg: String @deprecated(reason: "Why not?"), arg: String): String
              field5(arg: MyInput): String
            }
        ');

        $output = $this->cycleSDL($sdl);
        self::assertEquals($sdl, $output);

        $ast    = Parser::parse($sdl);
        $schema = BuildSchema::buildAST($ast);

        /** @var EnumType $myEnum */
        $myEnum = $schema->getType('MyEnum');

        $value = $myEnum->getValue('VALUE');
        self::assertFalse($value->isDeprecated());

        $oldValue = $myEnum->getValue('OLD_VALUE');
        self::assertTrue($oldValue->isDeprecated());
        self::assertEquals('No longer supported', $oldValue->deprecationReason);

        $otherValue = $myEnum->getValue('OTHER_VALUE');
        self::assertTrue($otherValue->isDeprecated());
        self::assertEquals('Terrible reasons', $otherValue->deprecationReason);

        /** @var ObjectType $queryType */
        $queryType  = $schema->getType('Query');
        $rootFields = $queryType->getFields();
        self::assertEquals(true, $rootFields['field1']->isDeprecated());
        self::assertEquals('No longer supported', $rootFields['field1']->deprecationReason);

        self::assertEquals(true, $rootFields['field2']->isDeprecated());
        self::assertEquals('Because I said so', $rootFields['field2']->deprecationReason);

        /** @var InputObjectType $type */
        $type        = $schema->getType('MyInput');
        $inputFields = $type->getFields();
        self::assertEquals(null, $inputFields['newInput']->deprecationReason);
        self::assertEquals('No longer supported', $inputFields['oldInput']->deprecationReason);
        self::assertEquals('Use newInput', $inputFields['otherInput']->deprecationReason);

        self::assertEquals('No longer supported', $rootFields['field3']->args[0]->deprecationReason);
        self::assertEquals('Why not?', $rootFields['field4']->args[0]->deprecationReason);
    }

    /**
     * @see it('Supports @specifiedBy')
     */
    public function testSupportsSpecifiedBy(): void
    {
        $sdl = $this->dedent('
            scalar Foo @specifiedBy(url: "https://example.com/foo_spec")
            
            type Query {
              foo: Foo @deprecated
            }
        ');

        $output = $this->cycleSDL($sdl);
        self::assertEquals($sdl, $output);

        $schema = BuildSchema::build($sdl);

        self::assertEquals('https://example.com/foo_spec', $schema->getType('Foo')->specifiedByURL);
    }

    /**
     * it('Correctly extend scalar type', () => {
     */
    public function testCorrectlyExtendScalarType(): void
    {
        $scalarSDL = $this->dedent('
            scalar SomeScalar
            
            extend scalar SomeScalar @foo
            
            extend scalar SomeScalar @bar
        ');

        $schema = BuildSchema::build("
            ${scalarSDL}
            directive @foo on SCALAR
            directive @bar on SCALAR
        ");

        /** @var ScalarType $someScalar */
        $someScalar = $schema->getType('SomeScalar');

        $expectedSomeScalarSDL = $this->dedent('
            scalar SomeScalar
        ');

        self::assertEquals($expectedSomeScalarSDL, SchemaPrinter::printType($someScalar) . "\n");
        self::assertEquals($scalarSDL, $this->printAllASTNodes($someScalar));
    }

    /**
     * it('Correctly extend object type', () => {
     */
    public function testCorrectlyExtendObjectType(): void
    {
        $objectSDL = $this->dedent('
            type SomeObject implements Foo {
              first: String
            }
            
            extend type SomeObject implements Bar {
              second: Int
            }
            
            extend type SomeObject implements Baz {
              third: Float
            }
        ');

        $schema = BuildSchema::build("
            ${objectSDL}
            interface Foo
            interface Bar
            interface Baz
        ");

        /** @var ObjectType $someObject */
        $someObject = $schema->getType('SomeObject');

        $expectedSomeObjectSDL = $this->dedent('
            type SomeObject implements Foo & Bar & Baz {
              first: String
              second: Int
              third: Float
            }
        ');

        self::assertEquals($expectedSomeObjectSDL, SchemaPrinter::printType($someObject) . "\n");
        self::assertEquals($objectSDL, $this->printAllASTNodes($someObject));
    }

    /**
     * it('Correctly extend interface type', () => {
     */
    public function testCorrectlyExtendInterfaceType(): void
    {
        $interfaceSDL = $this->dedent('
            interface SomeInterface {
              first: String
            }
            
            extend interface SomeInterface {
              second: Int
            }
            
            extend interface SomeInterface {
              third: Float
            }
        ');

        $schema = BuildSchema::build($interfaceSDL);

        /** @var InterfaceType $someInterface */
        $someInterface = $schema->getType('SomeInterface');

        $expectedSomeInterfaceSDL = $this->dedent('
            interface SomeInterface {
              first: String
              second: Int
              third: Float
            }
        ');

        self::assertEquals($expectedSomeInterfaceSDL, SchemaPrinter::printType($someInterface) . "\n");
        self::assertEquals($interfaceSDL, $this->printAllASTNodes($someInterface));
    }

    /**
     * it('Correctly extend union type', () => {
     */
    public function testCorrectlyExtendUnionType(): void
    {
        $unionSDL = $this->dedent('
            union SomeUnion = FirstType
            
            extend union SomeUnion = SecondType
            
            extend union SomeUnion = ThirdType
        ');

        $schema = BuildSchema::build("
            ${unionSDL}
            type FirstType
            type SecondType
            type ThirdType
        ");

        /** @var UnionType $someUnion */
        $someUnion = $schema->getType('SomeUnion');

        $expectedSomeUnionSDL = $this->dedent('
            union SomeUnion = FirstType | SecondType | ThirdType
        ');

        self::assertEquals($expectedSomeUnionSDL, SchemaPrinter::printType($someUnion) . "\n");
        self::assertEquals($unionSDL, $this->printAllASTNodes($someUnion));
    }

    /**
     * it('Correctly extend enum type', () => {
     */
    public function testCorrectlyExtendEnumType(): void
    {
        $enumSDL = $this->dedent('
            enum SomeEnum {
              FIRST
            }
            
            extend enum SomeEnum {
              SECOND
            }
            
            extend enum SomeEnum {
              THIRD
            }
        ');

        $schema = BuildSchema::build($enumSDL);

        /** @var EnumType $someEnum */
        $someEnum = $schema->getType('SomeEnum');

        $expectedSomeEnumSDL = $this->dedent('
            enum SomeEnum {
              FIRST
              SECOND
              THIRD
            }
        ');

        self::assertEquals($expectedSomeEnumSDL, SchemaPrinter::printType($someEnum) . "\n");
        self::assertEquals($enumSDL, $this->printAllASTNodes($someEnum));
    }

    /**
     * it('Correctly extend input object type', () => {
     */
    public function testCorrectlyExtendInputObjectType(): void
    {
        $inputSDL = $this->dedent('
            input SomeInput {
              first: String
            }
            
            extend input SomeInput {
              second: Int
            }
            
            extend input SomeInput {
              third: Float
            }
        ');

        $schema = BuildSchema::build($inputSDL);

        /** @var InputObjectType $someInput */
        $someInput = $schema->getType('SomeInput');

        $expectedSomeInputSDL = $this->dedent('
            input SomeInput {
              first: String
              second: Int
              third: Float
            }
        ');

        self::assertEquals($expectedSomeInputSDL, SchemaPrinter::printType($someInput) . "\n");
        self::assertEquals($inputSDL, $this->printAllASTNodes($someInput));
    }

    /**
     * @see it('Correctly assign AST nodes')
     */
    public function testCorrectlyAssignASTNodes(): void
    {
        $sdl = '
            schema {
              query: Query
            }
            
            type Query {
              testField(testArg: TestInput): TestUnion
            }
            
            input TestInput {
              testInputField: TestEnum
            }
            
            enum TestEnum {
              TEST_VALUE
            }
            
            union TestUnion = TestType
            
            interface TestInterface {
              interfaceField: String
            }
            
            type TestType implements TestInterface {
              interfaceField: String
            }
            
            scalar TestScalar
            
            directive @test(arg: TestScalar) on FIELD
        ';

        $ast = Parser::parse($sdl, ['noLocation' => true]);

        $schema = BuildSchema::buildAST($ast);
        /** @var ObjectType $query */
        $query = $schema->getType('Query');
        /** @var InputObjectType $testInput */
        $testInput = $schema->getType('TestInput');
        /** @var EnumType $testEnum */
        $testEnum = $schema->getType('TestEnum');
        /** @var UnionType $testUnion */
        $testUnion = $schema->getType('TestUnion');
        /** @var InterfaceType $testInterface */
        $testInterface = $schema->getType('TestInterface');
        /** @var ObjectType $testType */
        $testType = $schema->getType('TestType');
        /** @var ScalarType $testScalar */
        $testScalar    = $schema->getType('TestScalar');
        $testDirective = $schema->getDirective('test');

        $schemaASTDefinitions = new NodeList([
            $schema->getAstNode(),
            $query->astNode,
            $testInput->astNode,
            $testEnum->astNode,
            $testUnion->astNode,
            $testInterface->astNode,
            $testType->astNode,
            $testScalar->astNode,
            $testDirective->astNode,
        ]);

        self::assertEquals($schemaASTDefinitions, $ast->definitions);

        $testField = $query->getField('testField');
        self::assertEquals('testField(testArg: TestInput): TestUnion', $this->printASTNode($testField));
        self::assertEquals('testArg: TestInput', $this->printASTNode($testField->args[0]));
        self::assertEquals(
            'testInputField: TestEnum',
            $this->printASTNode($testInput->getField('testInputField'))
        );
        self::assertEquals('TEST_VALUE', $this->printASTNode($testEnum->getValue('TEST_VALUE')));
        self::assertEquals(
            'interfaceField: String',
            $this->printASTNode($testInterface->getField('interfaceField'))
        );
        self::assertEquals('interfaceField: String', $this->printASTNode($testType->getField('interfaceField')));
        self::assertEquals('arg: TestScalar', $this->printASTNode($testDirective->args[0]));
    }

    /**
     * @see it('Root operation types with custom names')
     */
    public function testRootOperationTypesWithCustomNames(): void
    {
        $schema = BuildSchema::build('
            schema {
              query: SomeQuery
              mutation: SomeMutation
              subscription: SomeSubscription
            }
            type SomeQuery
            type SomeMutation
            type SomeSubscription
        ');

        self::assertEquals('SomeQuery', $schema->getQueryType()->name);
        self::assertEquals('SomeMutation', $schema->getMutationType()->name);
        self::assertEquals('SomeSubscription', $schema->getSubscriptionType()->name);
    }

    /**
     * @see it('Default root operation type names')
     */
    public function testDefaultRootOperationTypeNames(): void
    {
        $schema = BuildSchema::build('
            type Query
            type Mutation
            type Subscription
        ');

        self::assertEquals('Query', $schema->getQueryType()->name);
        self::assertEquals('Mutation', $schema->getMutationType()->name);
        self::assertEquals('Subscription', $schema->getSubscriptionType()->name);
    }

    /**
     * @see it('can build invalid schema')
     */
    public function testCanBuildInvalidSchema(): void
    {
        // Invalid schema, because it is missing query root type
        $schema = BuildSchema::build('type Mutation');
        $errors = $schema->validate();
        self::assertNotEmpty($errors);
    }

    /**
     * @see it('Do not override standard types')
     */
    public function testDoNotOverrideStandardTypes(): void
    {
        // NOTE: not sure it's desired behaviour to just silently ignore override
        // attempts so just documenting it here.

        $schema = BuildSchema::build('
            scalar ID
            
            scalar __Schema
        ');

        self::assertSame(Type::id(), $schema->getType('ID'));
        self::assertSame(Introspection::_schema(), $schema->getType('__Schema'));
    }

    /**
     * @see it('Allows to reference introspection types')
     */
    public function testAllowsToReferenceIntrospectionTypes(): void
    {
        $schema = BuildSchema::build('
            type Query {
              introspectionField: __EnumValue
            }
        ');

        $queryType = $schema->getQueryType();
        self::assertEquals('__EnumValue', $queryType->getField('introspectionField')->getType()->name);
        self::assertSame(Introspection::_enumValue(), $schema->getType('__EnumValue'));
    }

    /**
     * @see it('Rejects invalid SDL')
     */
    public function testRejectsInvalidSDL(): void
    {
        $doc = Parser::parse('
            type Query {
              foo: String @unknown
            }
        ');
        $this->expectException(Error::class);
        $this->expectExceptionMessage('Unknown directive "@unknown".');
        BuildSchema::build($doc);
    }

    /**
     * @see it('Allows to disable SDL validation')
     */
    public function testAllowsToDisableSDLValidation(): void
    {
        $sdl = '
            type Query {
              foo: String @unknown
            }
        ';
<<<<<<< HEAD
        // Should not throw:
        BuildSchema::build($sdl, null, ['assumeValid' => true]);
        BuildSchema::build($sdl, null, ['assumeValidSDL' => true]);
        self::assertTrue(true);
=======

        $schema = BuildSchema::build($body, null, ['assumeValid' => true]);
        self::assertCount(1, $schema->validate());

        $schema = BuildSchema::build($body, null, ['assumeValidSDL' => true]);
        self::assertCount(1, $schema->validate());
>>>>>>> 60a19029
    }

    /**
     * @see it('Throws on unknown types')
     */
    public function testThrowsOnUnknownTypes(): void
    {
        $this->expectException(Error::class);
        $this->expectExceptionObject(new Error('Unknown type: "UnknownType".'));
        $sdl = '
            type Query {
              unknown: UnknownType
            }
        ';
        BuildSchema::build($sdl, null, ['assumeValidSDL' => true])->assertValid();
    }

    public function testSupportsTypeConfigDecorator(): void
    {
        $sdl = '
            schema {
              query: Query
            }
            
            type Query {
              str: String
              color: Color
              hello: Hello
            }
            
            enum Color {
              RED
              GREEN
              BLUE
            }
            
            interface Hello {
              world: String
            }
        ';
        $doc = Parser::parse($sdl);

        $decorated = [];
        $calls     = [];

        $typeConfigDecorator = static function ($defaultConfig, $node, $allNodesMap) use (&$decorated, &$calls) {
            $decorated[] = $defaultConfig['name'];
            $calls[]     = [$defaultConfig, $node, $allNodesMap];

            return ['description' => 'My description of ' . $node->name->value] + $defaultConfig;
        };

        $schema = BuildSchema::buildAST($doc, $typeConfigDecorator);
        $schema->getTypeMap();
        self::assertEquals(['Query', 'Color', 'Hello'], $decorated);

        [$defaultConfig, $node, $allNodesMap] = $calls[0];
        self::assertInstanceOf(ObjectTypeDefinitionNode::class, $node);
        self::assertEquals('Query', $defaultConfig['name']);
        self::assertInstanceOf(Closure::class, $defaultConfig['fields']);
        self::assertInstanceOf(Closure::class, $defaultConfig['interfaces']);
        self::assertArrayHasKey('description', $defaultConfig);
        self::assertCount(5, $defaultConfig);
        self::assertEquals(['Query', 'Color', 'Hello'], array_keys($allNodesMap));
        self::assertEquals('My description of Query', $schema->getType('Query')->description);

        [$defaultConfig, $node, $allNodesMap] = $calls[1];
        self::assertInstanceOf(EnumTypeDefinitionNode::class, $node);
        self::assertEquals('Color', $defaultConfig['name']);
        $enumValue = [
            'description' => '',
            'deprecationReason' => '',
        ];
        self::assertArraySubset(
            [
                'RED' => $enumValue,
                'GREEN' => $enumValue,
                'BLUE' => $enumValue,
            ],
            $defaultConfig['values']
        );
        self::assertCount(4, $defaultConfig); // 3 + astNode
        self::assertEquals(['Query', 'Color', 'Hello'], array_keys($allNodesMap));
        self::assertEquals('My description of Color', $schema->getType('Color')->description);

        [$defaultConfig, $node, $allNodesMap] = $calls[2];
        self::assertInstanceOf(InterfaceTypeDefinitionNode::class, $node);
        self::assertEquals('Hello', $defaultConfig['name']);
        self::assertInstanceOf(Closure::class, $defaultConfig['fields']);
        self::assertArrayHasKey('description', $defaultConfig);
        self::assertArrayHasKey('interfaces', $defaultConfig);
        self::assertCount(5, $defaultConfig);
        self::assertEquals(['Query', 'Color', 'Hello'], array_keys($allNodesMap));
        self::assertEquals('My description of Hello', $schema->getType('Hello')->description);
    }

    public function testCreatesTypesLazily(): void
    {
        $sdl     = '
            schema {
              query: Query
            }
            
            type Query {
              str: String
              color: Color
              hello: Hello
            }
            
            enum Color {
              RED
              GREEN
              BLUE
            }
            
            interface Hello {
              world: String
            }
            
            type World implements Hello {
              world: String
            }
        ';
        $doc     = Parser::parse($sdl);
        $created = [];

        $typeConfigDecorator = static function ($config, $node) use (&$created) {
            $created[] = $node->name->value;

            return $config;
        };

        $schema = BuildSchema::buildAST($doc, $typeConfigDecorator);
        self::assertEquals(['Query'], $created);

        $schema->getType('Color');
        self::assertEquals(['Query', 'Color'], $created);

        $schema->getType('Hello');
        self::assertEquals(['Query', 'Color', 'Hello'], $created);

        $types = $schema->getTypeMap();
        self::assertEquals(['Query', 'Color', 'Hello', 'World'], $created);
        self::assertArrayHasKey('Query', $types);
        self::assertArrayHasKey('Color', $types);
        self::assertArrayHasKey('Hello', $types);
        self::assertArrayHasKey('World', $types);
    }
}<|MERGE_RESOLUTION|>--- conflicted
+++ resolved
@@ -1335,19 +1335,12 @@
               foo: String @unknown
             }
         ';
-<<<<<<< HEAD
-        // Should not throw:
-        BuildSchema::build($sdl, null, ['assumeValid' => true]);
-        BuildSchema::build($sdl, null, ['assumeValidSDL' => true]);
-        self::assertTrue(true);
-=======
-
-        $schema = BuildSchema::build($body, null, ['assumeValid' => true]);
+
+        $schema = BuildSchema::build($sdl, null, ['assumeValid' => true]);
         self::assertCount(1, $schema->validate());
 
-        $schema = BuildSchema::build($body, null, ['assumeValidSDL' => true]);
+        $schema = BuildSchema::build($sdl, null, ['assumeValidSDL' => true]);
         self::assertCount(1, $schema->validate());
->>>>>>> 60a19029
     }
 
     /**
