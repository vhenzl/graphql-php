<?php

declare(strict_types=1);

namespace GraphQL\Tests\Utils;

use Closure;
use DMS\PHPUnitExtensions\ArraySubset\ArraySubsetAsserts;
use GraphQL\Error\DebugFlag;
use GraphQL\Error\Error;
use GraphQL\GraphQL;
use GraphQL\Language\AST\DocumentNode;
use GraphQL\Language\AST\EnumTypeDefinitionNode;
use GraphQL\Language\AST\InterfaceTypeDefinitionNode;
use GraphQL\Language\AST\NodeList;
use GraphQL\Language\AST\ObjectTypeDefinitionNode;
use GraphQL\Language\Parser;
use GraphQL\Language\Printer;
use GraphQL\Type\Definition\Directive;
use GraphQL\Type\Definition\EnumType;
use GraphQL\Type\Definition\InputObjectType;
use GraphQL\Type\Definition\InterfaceType;
use GraphQL\Type\Definition\NamedType;
use GraphQL\Type\Definition\ObjectType;
use GraphQL\Type\Definition\ScalarType;
use GraphQL\Type\Definition\Type;
use GraphQL\Type\Definition\UnionType;
use GraphQL\Type\Introspection;
use GraphQL\Type\Schema;
use GraphQL\Utils\BuildSchema;
use GraphQL\Utils\SchemaPrinter;
use GraphQL\Utils\Utils;
use PHPUnit\Framework\TestCase;

use function array_keys;
use function preg_match;
use function preg_replace;
use function property_exists;
use function trim;

class BuildSchemaTest extends TestCase
{
    use ArraySubsetAsserts;

    protected function dedent(string $str): string
    {
        $trimmedStr = trim($str, "\n");
        $trimmedStr = preg_replace('/[ \t]*$/', '', $trimmedStr);

        preg_match('/^[ \t]*/', $trimmedStr, $indentMatch);
        $indent = $indentMatch[0];

        return preg_replace('/^' . $indent . '/m', '', $trimmedStr);
    }

    /**
     * This function does a full cycle of going from a string with the contents of
     * the SDL, parsed in a schema AST, materializing that schema AST into an
     * in-memory GraphQLSchema, and then finally printing that object into the SDL
     */
    private function cycleSDL(string $sdl, $options = []): string
    {
        $ast    = Parser::parse($sdl);
        $schema = BuildSchema::buildAST($ast, null, $options);

        return SchemaPrinter::doPrint($schema, $options);
    }

    private function printASTNode($obj): string
    {
        Utils::invariant($obj !== null && property_exists($obj, 'astNode') && $obj->astNode !== null);

        return Printer::doPrint($obj->astNode);
    }

    /**
     * @param ScalarType|ObjectType|InterfaceType|UnionType|EnumType|InputObjectType $obj
     */
    private function printAllASTNodes(NamedType $obj): string
    {
        Utils::invariant(property_exists($obj, 'astNode') && property_exists($obj, 'extensionASTNodes') && $obj->extensionASTNodes !== null);

        return Printer::doPrint(new DocumentNode([
            'definitions' => new NodeList([
                $obj->astNode,
                ...$obj->extensionASTNodes,
            ]),
        ]));
    }

    // Describe: Schema Builder

    /**
     * @see it('can use built schema for limited execution')
     */
    public function testUseBuiltSchemaForLimitedExecution(): void
    {
        $schema = BuildSchema::buildAST(Parser::parse('
            type Query {
                str: String
            }
        '));

        $result = GraphQL::executeQuery($schema, '{ str }', ['str' => 123]);
        self::assertEquals(['str' => 123], $result->toArray(DebugFlag::INCLUDE_DEBUG_MESSAGE)['data']);
    }

    /**
     * @see it('can build a schema directly from the source')
     */
    public function testBuildSchemaDirectlyFromSource(): void
    {
        $schema = BuildSchema::build('
            type Query {
                add(x: Int, y: Int): Int
            }
        ');

        $root = [
            'add' => static function ($rootValue, $args) {
                return $args['x'] + $args['y'];
            },
        ];

        $result = GraphQL::executeQuery(
            $schema,
            '{ add(x: 34, y: 55) }',
            $root
        );
        self::assertEquals(['data' => ['add' => 89]], $result->toArray(DebugFlag::INCLUDE_DEBUG_MESSAGE));
    }

    /**
     * @see it('Ignores non-type system definitions')
     */
    public function testIgnoresNonTypeSystemDefinitions(): void
    {
        $sdl = '
            type Query {
              str: String
            }
            
            fragment SomeFragment on Query {
              str
            }
        ';
        // Should not throw
        BuildSchema::build($sdl);
        self::assertTrue(true);
    }

    /**
     * @see it('Match order of default types and directives')
     */
    public function testMatchOrderOfDefaultTypesAndDirectives(): void
    {
        $schema    = new Schema([]);
        $sdlSchema = BuildSchema::buildAST(
            new DocumentNode(['definitions' => new NodeList([])])
        );

        self::assertEquals($schema->getDirectives(), $sdlSchema->getDirectives());
        self::assertEquals($schema->getTypeMap(), $sdlSchema->getTypeMap());
    }

    /**
     * @see it('Empty Type')
     */
    public function testEmptyType(): void
    {
        $sdl    = $this->dedent('
            type EmptyType
        ');
        $output = $this->cycleSDL($sdl);
        self::assertEquals($sdl, $output);
    }

    /**
     * @see it('Simple Type')
     */
    public function testSimpleType(): void
    {
        $sdl    = $this->dedent('
            type Query {
              str: String
              int: Int
              float: Float
              id: ID
              bool: Boolean
            }
        ');
        $output = $this->cycleSDL($sdl);
        self::assertEquals($sdl, $output);

        $schema = BuildSchema::build($sdl);
        // Built-ins are used
        self::assertSame(Type::int(), $schema->getType('Int'));
        self::assertSame(Type::float(), $schema->getType('Float'));
        self::assertSame(Type::string(), $schema->getType('String'));
        self::assertSame(Type::boolean(), $schema->getType('Boolean'));
        self::assertSame(Type::id(), $schema->getType('ID'));
    }

    /**
     * @see it('include standard type only if it is used')
     */
    public function testIncludeStandardTypeOnlyIfItIsUsed(): void
<<<<<<< HEAD
=======
    {
        $schema = BuildSchema::build('type Query');

        // String and Boolean are always included through introspection types
        $typeMap = $schema->getTypeMap();
        self::assertArrayNotHasKey('Int', $typeMap);
        self::assertArrayNotHasKey('Float', $typeMap);
        self::assertArrayNotHasKey('ID', $typeMap);

        self::markTestIncomplete('TODO we differ from graphql-js due to lazy loading, see https://github.com/webonyx/graphql-php/issues/964#issuecomment-945969162');
        self::assertNull($schema->getType('Int'));
        self::assertNull($schema->getType('Float'));
        self::assertNull($schema->getType('ID'));
    }

    private function cycleOutput($body, $options = [])
>>>>>>> d53d6889
    {
        $schema = BuildSchema::build('type Query');
        // String and Boolean are always included through introspection types
        self::assertNull($schema->getType('Int'));
        self::assertNull($schema->getType('Float'));
        self::assertNull($schema->getType('ID'));
    }

    /**
     * @see it('With directives')
     */
    public function testWithDirectives(): void
    {
        $sdl    = $this->dedent('
            directive @foo(arg: Int) on FIELD
            
            directive @repeatableFoo(arg: Int) repeatable on FIELD
        ');
        $output = $this->cycleSDL($sdl);
        self::assertEquals($sdl, $output);
    }

    /**
     * @see it('Supports descriptions')
     */
    public function testSupportsDescriptions(): void
    {
        $sdl    = $this->dedent('
            """Do you agree that this is the most creative schema ever?"""
            schema {
              query: Query
            }

            """This is a directive"""
            directive @foo(
              """It has an argument"""
              arg: Int
            ) on FIELD
            
            """Who knows what inside this scalar?"""
            scalar MysteryScalar
            
            """This is a input object type"""
            input FooInput {
              """It has a field"""
              field: Int
            }
            
            """This is a interface type"""
            interface Energy {
              """It also has a field"""
              str: String
            }
            
            """There is nothing inside!"""
            union BlackHole

            """With an enum"""
            enum Color {
              RED
            
              """Not a creative color"""
              GREEN
              BLUE
            }
            
            """What a great type"""
            type Query {
              """And a field to boot"""
              str: String
            }
        ');
        $output = $this->cycleSDL($sdl);
        self::assertEquals($sdl, $output);
    }

    /**
     * @see it('Supports option for comment descriptions')
     */
    public function testSupportsOptionForCommentDescriptions(): void
    {
        $sdl    = $this->dedent('
            # This is a directive
            directive @foo(
              # It has an argument
              arg: Int
            ) on FIELD
            
            # With an enum
            enum Color {
              RED
            
              # Not a creative color
              GREEN
              BLUE
            }
            
            # What a great type
            type Query {
              # And a field to boot
              str: String
            }
        ');
        $output = $this->cycleSDL($sdl, ['commentDescriptions' => true]);
        self::assertEquals($sdl, $output);
    }

    /**
     * @see it('Maintains @skip, @skip & @specifiedBy')
     */
    public function testMaintainsSkipAndInclude(): void
    {
        $schema = BuildSchema::buildAST(Parser::parse('type Query'));

        self::assertCount(4, $schema->getDirectives());
        self::assertEquals(Directive::skipDirective(), $schema->getDirective('skip'));
        self::assertEquals(Directive::includeDirective(), $schema->getDirective('include'));
        self::assertEquals(Directive::deprecatedDirective(), $schema->getDirective('deprecated'));
        self::assertEquals(Directive::specifiedByDirective(), $schema->getDirective('specifiedBy'));
    }

    /**
     * @see it('Overriding directives excludes specified')
     */
    public function testOverridingDirectivesExcludesSpecified(): void
    {
        $schema = BuildSchema::buildAST(Parser::parse('
            directive @skip on FIELD
            directive @include on FIELD
            directive @deprecated on FIELD_DEFINITION
            directive @specifiedBy on FIELD_DEFINITION
        '));
        self::assertCount(4, $schema->getDirectives());
        self::assertNotEquals(Directive::skipDirective(), $schema->getDirective('skip'));
        self::assertNotEquals(Directive::includeDirective(), $schema->getDirective('include'));
        self::assertNotEquals(Directive::deprecatedDirective(), $schema->getDirective('deprecated'));
        self::assertNotEquals(Directive::specifiedByDirective(), $schema->getDirective('specifiedBy'));
    }

    /**
     * @see it('Adding directives maintains @skip, @skip & @specifiedBy')
     */
    public function testAddingDirectivesMaintainsSkipAndInclude(): void
    {
        $sdl    = $this->dedent('
            directive @foo(arg: Int) on FIELD
        ');
        $schema = BuildSchema::buildAST(Parser::parse($sdl));
        self::assertCount(5, $schema->getDirectives());
        self::assertNotEquals(null, $schema->getDirective('skip'));
        self::assertNotEquals(null, $schema->getDirective('include'));
        self::assertNotEquals(null, $schema->getDirective('deprecated'));
        self::assertNotEquals(null, $schema->getDirective('specifiedBy'));
    }

    /**
     * @see it('Type modifiers')
     */
    public function testTypeModifiers(): void
    {
        $sdl    = $this->dedent('
            type Query {
              nonNullStr: String!
              listOfStrings: [String]
              listOfNonNullStrings: [String!]
              nonNullListOfStrings: [String]!
              nonNullListOfNonNullStrings: [String!]!
            }
        ');
        $output = $this->cycleSDL($sdl);
        self::assertEquals($sdl, $output);
    }

    /**
     * @see it('Recursive type')
     */
    public function testRecursiveType(): void
    {
        $sdl    = $this->dedent('
            type Query {
              str: String
              recurse: Query
            }
        ');
        $output = $this->cycleSDL($sdl);
        self::assertEquals($sdl, $output);
    }

    /**
     * @see it('Two types circular')
     */
    public function testTwoTypesCircular(): void
    {
        $sdl    = $this->dedent('
            type TypeOne {
              str: String
              typeTwo: TypeTwo
            }
            
            type TypeTwo {
              str: String
              typeOne: TypeOne
            }
        ');
        $output = $this->cycleSDL($sdl);
        self::assertEquals($sdl, $output);
    }

    /**
     * @see it('Single argument field')
     */
    public function testSingleArgumentField(): void
    {
        $sdl    = $this->dedent('
            type Query {
              str(int: Int): String
              floatToStr(float: Float): String
              idToStr(id: ID): String
              booleanToStr(bool: Boolean): String
              strToStr(bool: String): String
            }
        ');
        $output = $this->cycleSDL($sdl);
        self::assertEquals($sdl, $output);
    }

    /**
     * @see it('Simple type with multiple arguments')
     */
    public function testSimpleTypeWithMultipleArguments(): void
    {
        $sdl    = $this->dedent('
            type Query {
              str(int: Int, bool: Boolean): String
            }
        ');
        $output = $this->cycleSDL($sdl);
        self::assertEquals($sdl, $output);
    }

    /**
     * @see it('Empty interface')
     */
    public function testEmptyInterface(): void
    {
        $sdl = $this->dedent('
            interface EmptyInterface
        ');

        /** @var InterfaceTypeDefinitionNode $definition */
        $definition = Parser::parse($sdl)->definitions[0];
        self::assertCount(0, $definition->interfaces, 'The interfaces property must be an empty list.');

        $output = $this->cycleSDL($sdl);
        self::assertEquals($sdl, $output);
    }

    /**
     * @see it('Simple type with interface')
     */
    public function testSimpleTypeWithInterface(): void
    {
        $sdl    = $this->dedent('
            type Query implements WorldInterface {
              str: String
            }
            
            interface WorldInterface {
              str: String
            }
        ');
        $output = $this->cycleSDL($sdl);
        self::assertEquals($sdl, $output);
    }

    /**
     * @see it('Simple interface hierarchy')
     */
    public function testSimpleInterfaceHierarchy(): void
    {
        // `graphql-js` has `query: Child` but that's incorrect as `query` has to be Object type
        $sdl    = $this->dedent('
            schema {
              query: Hello
            }
            
            interface Child implements Parent {
              str: String
            }
            
            type Hello implements Parent & Child {
              str: String
            }
            
            interface Parent {
              str: String
            }
        ');
        $output = $this->cycleSDL($sdl);
        self::assertEquals($sdl, $output);
    }

    /**
     * @see it('Empty enum')
     */
    public function testEmptyEnum(): void
    {
        $sdl    = $this->dedent('
            enum EmptyEnum
        ');
        $output = $this->cycleSDL($sdl);
        self::assertEquals($sdl, $output);
    }

    /**
     * @see it('Simple output enum')
     */
    public function testSimpleOutputEnum(): void
    {
        $sdl    = $this->dedent('
            enum Hello {
              WORLD
            }
            
            type Query {
              hello: Hello
            }
        ');
        $output = $this->cycleSDL($sdl);
        self::assertEquals($sdl, $output);
    }

    /**
     * @see it('Simple input enum')
     */
    public function testSimpleInputEnum(): void
    {
        $sdl    = $this->dedent('
            enum Hello {
              WORLD
            }
            
            type Query {
              str(hello: Hello): String
            }
        ');
        $output = $this->cycleSDL($sdl);
        self::assertEquals($sdl, $output);
    }

    /**
     * @see it('Multiple value enum')
     */
    public function testMultipleValueEnum(): void
    {
        $sdl    = $this->dedent('
            enum Hello {
              WO
              RLD
            }
            
            type Query {
              hello: Hello
            }
        ');
        $output = $this->cycleSDL($sdl);
        self::assertEquals($sdl, $output);
    }

    /**
     * @see it('Empty union')
     */
    public function testEmptyUnion(): void
    {
        $sdl    = $this->dedent('
            union EmptyUnion
        ');
        $output = $this->cycleSDL($sdl);
        self::assertEquals($sdl, $output);
    }

    /**
     * @see it('Simple Union')
     */
    public function testSimpleUnion(): void
    {
        $sdl    = $this->dedent('
            union Hello = World
            
            type Query {
              hello: Hello
            }
            
            type World {
              str: String
            }
        ');
        $output = $this->cycleSDL($sdl);
        self::assertEquals($sdl, $output);
    }

    /**
     * @see it('Multiple Union')
     */
    public function testMultipleUnion(): void
    {
        $sdl    = $this->dedent('
            union Hello = WorldOne | WorldTwo
            
            type Query {
              hello: Hello
            }
            
            type WorldOne {
              str: String
            }
            
            type WorldTwo {
              str: String
            }
        ');
        $output = $this->cycleSDL($sdl);
        self::assertEquals($sdl, $output);
    }

    /**
     * @see it('Can build recursive Union')
     */
    public function testCanBuildRecursiveUnion(): void
    {
        $schema = BuildSchema::build('
            union Hello = Hello
            
            type Query {
              hello: Hello
            }
        ');
        $errors = $schema->validate();
        self::assertNotEmpty($errors);
    }

    /**
     * @see it('Custom Scalar')
     */
    public function testCustomScalar(): void
    {
        $sdl    = $this->dedent('
            scalar CustomScalar
            
            type Query {
              customScalar: CustomScalar
            }
        ');
        $output = $this->cycleSDL($sdl);
        self::assertEquals($sdl, $output);
    }

    /**
     * @see it('Empty Input Object')
     */
    public function testEmptyInputObject(): void
    {
        $sdl    = $this->dedent('
            input EmptyInputObject
        ');
        $output = $this->cycleSDL($sdl);
        self::assertEquals($sdl, $output);
    }

    /**
     * @see it('Input Object')
     */
    public function testInputObject(): void
    {
        $sdl    = $this->dedent('
            input Input {
              int: Int
            }
            
            type Query {
              field(in: Input): String
            }
        ');
        $output = $this->cycleSDL($sdl);
        self::assertEquals($sdl, $output);
    }

    /**
     * @see it('Simple argument field with default')
     */
    public function testSimpleArgumentFieldWithDefault(): void
    {
        $sdl    = $this->dedent('
            type Query {
              str(int: Int = 2): String
            }
        ');
        $output = $this->cycleSDL($sdl);
        self::assertEquals($sdl, $output);
    }

    /**
     * @see it('Custom scalar argument field with default')
     */
    public function testCustomScalarArgumentFieldWithDefault(): void
    {
        $sdl    = $this->dedent('
            scalar CustomScalar
            
            type Query {
              str(int: CustomScalar = 2): String
            }
        ');
        $output = $this->cycleSDL($sdl);
        self::assertEquals($sdl, $output);
    }

    /**
     * @see it('Simple type with mutation')
     */
    public function testSimpleTypeWithMutation(): void
    {
        $sdl    = $this->dedent('
            schema {
              query: HelloScalars
              mutation: Mutation
            }
            
            type HelloScalars {
              str: String
              int: Int
              bool: Boolean
            }
            
            type Mutation {
              addHelloScalars(str: String, int: Int, bool: Boolean): HelloScalars
            }
        ');
        $output = $this->cycleSDL($sdl);
        self::assertEquals($sdl, $output);
    }

    /**
     * @see it('Simple type with subscription')
     */
    public function testSimpleTypeWithSubscription(): void
    {
        $sdl    = $this->dedent('
            schema {
              query: HelloScalars
              subscription: Subscription
            }
            
            type HelloScalars {
              str: String
              int: Int
              bool: Boolean
            }
            
            type Subscription {
              subscribeHelloScalars(str: String, int: Int, bool: Boolean): HelloScalars
            }
        ');
        $output = $this->cycleSDL($sdl);
        self::assertEquals($sdl, $output);
    }

    /**
     * @see it('Unreferenced type implementing referenced interface')
     */
    public function testUnreferencedTypeImplementingReferencedInterface(): void
    {
        $sdl    = $this->dedent('
            type Concrete implements Interface {
              key: String
            }
            
            interface Interface {
              key: String
            }
            
            type Query {
              interface: Interface
            }
        ');
        $output = $this->cycleSDL($sdl);
        self::assertEquals($sdl, $output);
    }

    /**
     * @see it('Unreferenced interface implementing referenced interface')
     */
    public function testUnreferencedInterfaceImplementingReferencedInterface(): void
    {
        $sdl    = $this->dedent('
            interface Child implements Parent {
              key: String
            }
            
            interface Parent {
              key: String
            }
            
            type Query {
              iface: Parent
            }
        ');
        $output = $this->cycleSDL($sdl);
        self::assertEquals($sdl, $output);
    }

    /**
     * @see it('Unreferenced type implementing referenced union')
     */
    public function testUnreferencedTypeImplementingReferencedUnion(): void
    {
        $sdl    = $this->dedent('
            type Concrete {
              key: String
            }
            
            type Query {
              union: Union
            }
            
            union Union = Concrete
        ');
        $output = $this->cycleSDL($sdl);
        self::assertEquals($sdl, $output);
    }

    /**
     * @see it('Supports @deprecated')
     */
    public function testSupportsDeprecated(): void
    {
        $sdl = $this->dedent('
            enum MyEnum {
              VALUE
              OLD_VALUE @deprecated
              OTHER_VALUE @deprecated(reason: "Terrible reasons")
            }

            input MyInput {
              oldInput: String @deprecated
              otherInput: String @deprecated(reason: "Use newInput")
              newInput: String
            }
            
            type Query {
              field1: String @deprecated
              field2: Int @deprecated(reason: "Because I said so")
              enum: MyEnum
              field3(oldArg: String @deprecated, arg: String): String
              field4(oldArg: String @deprecated(reason: "Why not?"), arg: String): String
              field5(arg: MyInput): String
            }
        ');

        $output = $this->cycleSDL($sdl);
        self::assertEquals($sdl, $output);

        $ast    = Parser::parse($sdl);
        $schema = BuildSchema::buildAST($ast);

        /** @var EnumType $myEnum */
        $myEnum = $schema->getType('MyEnum');

        $value = $myEnum->getValue('VALUE');
        self::assertFalse($value->isDeprecated());

        $oldValue = $myEnum->getValue('OLD_VALUE');
        self::assertTrue($oldValue->isDeprecated());
        self::assertEquals('No longer supported', $oldValue->deprecationReason);

        $otherValue = $myEnum->getValue('OTHER_VALUE');
        self::assertTrue($otherValue->isDeprecated());
        self::assertEquals('Terrible reasons', $otherValue->deprecationReason);

        /** @var ObjectType $queryType */
        $queryType  = $schema->getType('Query');
        $rootFields = $queryType->getFields();
        self::assertEquals(true, $rootFields['field1']->isDeprecated());
        self::assertEquals('No longer supported', $rootFields['field1']->deprecationReason);

        self::assertEquals(true, $rootFields['field2']->isDeprecated());
        self::assertEquals('Because I said so', $rootFields['field2']->deprecationReason);

        /** @var InputObjectType $type */
        $type        = $schema->getType('MyInput');
        $inputFields = $type->getFields();
        self::assertEquals(null, $inputFields['newInput']->deprecationReason);
        self::assertEquals('No longer supported', $inputFields['oldInput']->deprecationReason);
        self::assertEquals('Use newInput', $inputFields['otherInput']->deprecationReason);

        self::assertEquals('No longer supported', $rootFields['field3']->args[0]->deprecationReason);
        self::assertEquals('Why not?', $rootFields['field4']->args[0]->deprecationReason);
    }

    /**
     * @see it('Supports @specifiedBy')
     */
    public function testSupportsSpecifiedBy(): void
    {
        $sdl = $this->dedent('
            scalar Foo @specifiedBy(url: "https://example.com/foo_spec")
            
            type Query {
              foo: Foo @deprecated
            }
        ');

        $output = $this->cycleSDL($sdl);
        self::assertEquals($sdl, $output);

        $schema = BuildSchema::build($sdl);

        self::assertEquals('https://example.com/foo_spec', $schema->getType('Foo')->specifiedByURL);
    }

    /**
     * it('Correctly extend scalar type', () => {
     */
    public function testCorrectlyExtendScalarType(): void
    {
        $scalarSDL = $this->dedent('
            scalar SomeScalar
            
            extend scalar SomeScalar @foo
            
            extend scalar SomeScalar @bar
        ');

        $schema = BuildSchema::build("
            ${scalarSDL}
            directive @foo on SCALAR
            directive @bar on SCALAR
        ");

        /** @var ScalarType $someScalar */
        $someScalar = $schema->getType('SomeScalar');

        $expectedSomeScalarSDL = $this->dedent('
            scalar SomeScalar
        ');

        self::assertEquals($expectedSomeScalarSDL, SchemaPrinter::printType($someScalar) . "\n");
        self::assertEquals($scalarSDL, $this->printAllASTNodes($someScalar));
    }

    /**
     * it('Correctly extend object type', () => {
     */
    public function testCorrectlyExtendObjectType(): void
    {
        $objectSDL = $this->dedent('
            type SomeObject implements Foo {
              first: String
            }
            
            extend type SomeObject implements Bar {
              second: Int
            }
            
            extend type SomeObject implements Baz {
              third: Float
            }
        ');

        $schema = BuildSchema::build("
            ${objectSDL}
            interface Foo
            interface Bar
            interface Baz
        ");

        /** @var ObjectType $someObject */
        $someObject = $schema->getType('SomeObject');

        $expectedSomeObjectSDL = $this->dedent('
            type SomeObject implements Foo & Bar & Baz {
              first: String
              second: Int
              third: Float
            }
        ');

        self::assertEquals($expectedSomeObjectSDL, SchemaPrinter::printType($someObject) . "\n");
        self::assertEquals($objectSDL, $this->printAllASTNodes($someObject));
    }

    /**
     * it('Correctly extend interface type', () => {
     */
    public function testCorrectlyExtendInterfaceType(): void
    {
        $interfaceSDL = $this->dedent('
            interface SomeInterface {
              first: String
            }
            
            extend interface SomeInterface {
              second: Int
            }
            
            extend interface SomeInterface {
              third: Float
            }
        ');

        $schema = BuildSchema::build($interfaceSDL);

        /** @var InterfaceType $someInterface */
        $someInterface = $schema->getType('SomeInterface');

        $expectedSomeInterfaceSDL = $this->dedent('
            interface SomeInterface {
              first: String
              second: Int
              third: Float
            }
        ');

        self::assertEquals($expectedSomeInterfaceSDL, SchemaPrinter::printType($someInterface) . "\n");
        self::assertEquals($interfaceSDL, $this->printAllASTNodes($someInterface));
    }

    /**
     * it('Correctly extend union type', () => {
     */
    public function testCorrectlyExtendUnionType(): void
    {
        $unionSDL = $this->dedent('
            union SomeUnion = FirstType
            
            extend union SomeUnion = SecondType
            
            extend union SomeUnion = ThirdType
        ');

        $schema = BuildSchema::build("
            ${unionSDL}
            type FirstType
            type SecondType
            type ThirdType
        ");

        /** @var UnionType $someUnion */
        $someUnion = $schema->getType('SomeUnion');

        $expectedSomeUnionSDL = $this->dedent('
            union SomeUnion = FirstType | SecondType | ThirdType
        ');

        self::assertEquals($expectedSomeUnionSDL, SchemaPrinter::printType($someUnion) . "\n");
        self::assertEquals($unionSDL, $this->printAllASTNodes($someUnion));
    }

    /**
     * it('Correctly extend enum type', () => {
     */
    public function testCorrectlyExtendEnumType(): void
    {
        $enumSDL = $this->dedent('
            enum SomeEnum {
              FIRST
            }
            
            extend enum SomeEnum {
              SECOND
            }
            
            extend enum SomeEnum {
              THIRD
            }
        ');

        $schema = BuildSchema::build($enumSDL);

        /** @var EnumType $someEnum */
        $someEnum = $schema->getType('SomeEnum');

        $expectedSomeEnumSDL = $this->dedent('
            enum SomeEnum {
              FIRST
              SECOND
              THIRD
            }
        ');

        self::assertEquals($expectedSomeEnumSDL, SchemaPrinter::printType($someEnum) . "\n");
        self::assertEquals($enumSDL, $this->printAllASTNodes($someEnum));
    }

    /**
     * it('Correctly extend input object type', () => {
     */
    public function testCorrectlyExtendInputObjectType(): void
    {
        $inputSDL = $this->dedent('
            input SomeInput {
              first: String
            }
            
            extend input SomeInput {
              second: Int
            }
            
            extend input SomeInput {
              third: Float
            }
        ');

        $schema = BuildSchema::build($inputSDL);

        /** @var InputObjectType $someInput */
        $someInput = $schema->getType('SomeInput');

        $expectedSomeInputSDL = $this->dedent('
            input SomeInput {
              first: String
              second: Int
              third: Float
            }
        ');

        self::assertEquals($expectedSomeInputSDL, SchemaPrinter::printType($someInput) . "\n");
        self::assertEquals($inputSDL, $this->printAllASTNodes($someInput));
    }

    /**
     * @see it('Correctly assign AST nodes')
     */
    public function testCorrectlyAssignASTNodes(): void
    {
        $sdl = '
            schema {
              query: Query
            }
            
            type Query {
              testField(testArg: TestInput): TestUnion
            }
            
            input TestInput {
              testInputField: TestEnum
            }
            
            enum TestEnum {
              TEST_VALUE
            }
            
            union TestUnion = TestType
            
            interface TestInterface {
              interfaceField: String
            }
            
            type TestType implements TestInterface {
              interfaceField: String
            }
            
            scalar TestScalar
            
            directive @test(arg: TestScalar) on FIELD
        ';

        $ast = Parser::parse($sdl, ['noLocation' => true]);

        $schema = BuildSchema::buildAST($ast);
        /** @var ObjectType $query */
        $query = $schema->getType('Query');
        /** @var InputObjectType $testInput */
        $testInput = $schema->getType('TestInput');
        /** @var EnumType $testEnum */
        $testEnum = $schema->getType('TestEnum');
        /** @var UnionType $testUnion */
        $testUnion = $schema->getType('TestUnion');
        /** @var InterfaceType $testInterface */
        $testInterface = $schema->getType('TestInterface');
        /** @var ObjectType $testType */
        $testType = $schema->getType('TestType');
        /** @var ScalarType $testScalar */
        $testScalar    = $schema->getType('TestScalar');
        $testDirective = $schema->getDirective('test');

        $schemaASTDefinitions = new NodeList([
            $schema->getAstNode(),
            $query->astNode,
            $testInput->astNode,
            $testEnum->astNode,
            $testUnion->astNode,
            $testInterface->astNode,
            $testType->astNode,
            $testScalar->astNode,
            $testDirective->astNode,
        ]);

        self::assertEquals($schemaASTDefinitions, $ast->definitions);

        $testField = $query->getField('testField');
        self::assertEquals('testField(testArg: TestInput): TestUnion', $this->printASTNode($testField));
        self::assertEquals('testArg: TestInput', $this->printASTNode($testField->args[0]));
        self::assertEquals(
            'testInputField: TestEnum',
            $this->printASTNode($testInput->getField('testInputField'))
        );
        self::assertEquals('TEST_VALUE', $this->printASTNode($testEnum->getValue('TEST_VALUE')));
        self::assertEquals(
            'interfaceField: String',
            $this->printASTNode($testInterface->getField('interfaceField'))
        );
        self::assertEquals('interfaceField: String', $this->printASTNode($testType->getField('interfaceField')));
        self::assertEquals('arg: TestScalar', $this->printASTNode($testDirective->args[0]));
    }

    /**
     * @see it('Root operation types with custom names')
     */
    public function testRootOperationTypesWithCustomNames(): void
    {
        $schema = BuildSchema::build('
            schema {
              query: SomeQuery
              mutation: SomeMutation
              subscription: SomeSubscription
            }
            type SomeQuery
            type SomeMutation
            type SomeSubscription
        ');

        self::assertEquals('SomeQuery', $schema->getQueryType()->name);
        self::assertEquals('SomeMutation', $schema->getMutationType()->name);
        self::assertEquals('SomeSubscription', $schema->getSubscriptionType()->name);
    }

    /**
     * @see it('Default root operation type names')
     */
    public function testDefaultRootOperationTypeNames(): void
    {
        $schema = BuildSchema::build('
            type Query
            type Mutation
            type Subscription
        ');

        self::assertEquals('Query', $schema->getQueryType()->name);
        self::assertEquals('Mutation', $schema->getMutationType()->name);
        self::assertEquals('Subscription', $schema->getSubscriptionType()->name);
    }

    /**
     * @see it('can build invalid schema')
     */
    public function testCanBuildInvalidSchema(): void
    {
        // Invalid schema, because it is missing query root type
        $schema = BuildSchema::build('type Mutation');
        $errors = $schema->validate();
        self::assertNotEmpty($errors);
    }

    /**
     * @see it('Do not override standard types')
     */
    public function testDoNotOverrideStandardTypes(): void
    {
        // NOTE: not sure it's desired behaviour to just silently ignore override
        // attempts so just documenting it here.

        $schema = BuildSchema::build('
            scalar ID
            
            scalar __Schema
        ');

        self::assertSame(Type::id(), $schema->getType('ID'));
        self::assertSame(Introspection::_schema(), $schema->getType('__Schema'));
    }

    /**
     * @see it('Allows to reference introspection types')
     */
    public function testAllowsToReferenceIntrospectionTypes(): void
    {
        $schema = BuildSchema::build('
            type Query {
              introspectionField: __EnumValue
            }
        ');

        $queryType = $schema->getQueryType();
        self::assertEquals('__EnumValue', $queryType->getField('introspectionField')->getType()->name);
        self::assertSame(Introspection::_enumValue(), $schema->getType('__EnumValue'));
    }

    /**
     * @see it('Rejects invalid SDL')
     */
    public function testRejectsInvalidSDL(): void
    {
        $doc = Parser::parse('
            type Query {
              foo: String @unknown
            }
        ');
        $this->expectException(Error::class);
        $this->expectExceptionMessage('Unknown directive "@unknown".');
        BuildSchema::build($doc);
    }

    /**
     * @see it('Allows to disable SDL validation')
     */
    public function testAllowsToDisableSDLValidation(): void
    {
        $sdl = '
            type Query {
              foo: String @unknown
            }
        ';
        // Should not throw:
        BuildSchema::build($sdl, null, ['assumeValid' => true]);
        BuildSchema::build($sdl, null, ['assumeValidSDL' => true]);
        self::assertTrue(true);
    }

    /**
     * @see it('Throws on unknown types')
     */
    public function testThrowsOnUnknownTypes(): void
    {
        $this->expectException(Error::class);
        $this->expectExceptionObject(new Error('Unknown type: "UnknownType".'));
        $sdl = '
            type Query {
              unknown: UnknownType
            }
        ';
        BuildSchema::build($sdl, null, ['assumeValidSDL' => true])->assertValid();
    }

    public function testSupportsTypeConfigDecorator(): void
    {
        $sdl = '
            schema {
              query: Query
            }
            
            type Query {
              str: String
              color: Color
              hello: Hello
            }
            
            enum Color {
              RED
              GREEN
              BLUE
            }
            
            interface Hello {
              world: String
            }
        ';
        $doc = Parser::parse($sdl);

        $decorated = [];
        $calls     = [];

        $typeConfigDecorator = static function ($defaultConfig, $node, $allNodesMap) use (&$decorated, &$calls) {
            $decorated[] = $defaultConfig['name'];
            $calls[]     = [$defaultConfig, $node, $allNodesMap];

            return ['description' => 'My description of ' . $node->name->value] + $defaultConfig;
        };

        $schema = BuildSchema::buildAST($doc, $typeConfigDecorator);
        $schema->getTypeMap();
        self::assertEquals(['Query', 'Color', 'Hello'], $decorated);

        [$defaultConfig, $node, $allNodesMap] = $calls[0];
        self::assertInstanceOf(ObjectTypeDefinitionNode::class, $node);
        self::assertEquals('Query', $defaultConfig['name']);
        self::assertInstanceOf(Closure::class, $defaultConfig['fields']);
        self::assertInstanceOf(Closure::class, $defaultConfig['interfaces']);
        self::assertArrayHasKey('description', $defaultConfig);
        self::assertCount(5, $defaultConfig);
        self::assertEquals(['Query', 'Color', 'Hello'], array_keys($allNodesMap));
        self::assertEquals('My description of Query', $schema->getType('Query')->description);

        [$defaultConfig, $node, $allNodesMap] = $calls[1];
        self::assertInstanceOf(EnumTypeDefinitionNode::class, $node);
        self::assertEquals('Color', $defaultConfig['name']);
        $enumValue = [
            'description' => '',
            'deprecationReason' => '',
        ];
        self::assertArraySubset(
            [
                'RED' => $enumValue,
                'GREEN' => $enumValue,
                'BLUE' => $enumValue,
            ],
            $defaultConfig['values']
        );
        self::assertCount(4, $defaultConfig); // 3 + astNode
        self::assertEquals(['Query', 'Color', 'Hello'], array_keys($allNodesMap));
        self::assertEquals('My description of Color', $schema->getType('Color')->description);

        [$defaultConfig, $node, $allNodesMap] = $calls[2];
        self::assertInstanceOf(InterfaceTypeDefinitionNode::class, $node);
        self::assertEquals('Hello', $defaultConfig['name']);
        self::assertInstanceOf(Closure::class, $defaultConfig['fields']);
        self::assertArrayHasKey('description', $defaultConfig);
        self::assertArrayHasKey('interfaces', $defaultConfig);
        self::assertCount(5, $defaultConfig);
        self::assertEquals(['Query', 'Color', 'Hello'], array_keys($allNodesMap));
        self::assertEquals('My description of Hello', $schema->getType('Hello')->description);
    }

    public function testCreatesTypesLazily(): void
    {
        $sdl     = '
            schema {
              query: Query
            }
            
            type Query {
              str: String
              color: Color
              hello: Hello
            }
            
            enum Color {
              RED
              GREEN
              BLUE
            }
            
            interface Hello {
              world: String
            }
            
            type World implements Hello {
              world: String
            }
        ';
        $doc     = Parser::parse($sdl);
        $created = [];

        $typeConfigDecorator = static function ($config, $node) use (&$created) {
            $created[] = $node->name->value;

            return $config;
        };

        $schema = BuildSchema::buildAST($doc, $typeConfigDecorator);
        self::assertEquals(['Query'], $created);

        $schema->getType('Color');
        self::assertEquals(['Query', 'Color'], $created);

        $schema->getType('Hello');
        self::assertEquals(['Query', 'Color', 'Hello'], $created);

        $types = $schema->getTypeMap();
        self::assertEquals(['Query', 'Color', 'Hello', 'World'], $created);
        self::assertArrayHasKey('Query', $types);
        self::assertArrayHasKey('Color', $types);
        self::assertArrayHasKey('Hello', $types);
        self::assertArrayHasKey('World', $types);
    }
}<|MERGE_RESOLUTION|>--- conflicted
+++ resolved
@@ -205,8 +205,6 @@
      * @see it('include standard type only if it is used')
      */
     public function testIncludeStandardTypeOnlyIfItIsUsed(): void
-<<<<<<< HEAD
-=======
     {
         $schema = BuildSchema::build('type Query');
 
@@ -217,16 +215,6 @@
         self::assertArrayNotHasKey('ID', $typeMap);
 
         self::markTestIncomplete('TODO we differ from graphql-js due to lazy loading, see https://github.com/webonyx/graphql-php/issues/964#issuecomment-945969162');
-        self::assertNull($schema->getType('Int'));
-        self::assertNull($schema->getType('Float'));
-        self::assertNull($schema->getType('ID'));
-    }
-
-    private function cycleOutput($body, $options = [])
->>>>>>> d53d6889
-    {
-        $schema = BuildSchema::build('type Query');
-        // String and Boolean are always included through introspection types
         self::assertNull($schema->getType('Int'));
         self::assertNull($schema->getType('Float'));
         self::assertNull($schema->getType('ID'));
