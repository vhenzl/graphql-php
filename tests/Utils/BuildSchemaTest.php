--- conflicted
+++ resolved
@@ -29,20 +29,15 @@
 use GraphQL\Type\Definition\NamedType;
 use GraphQL\Type\Definition\ObjectType;
 use GraphQL\Type\Definition\ScalarType;
-<<<<<<< HEAD
+use GraphQL\Type\Definition\StringType;
 use GraphQL\Type\Definition\Type;
-=======
-use GraphQL\Type\Definition\StringType;
->>>>>>> 460a1c7c
 use GraphQL\Type\Definition\UnionType;
 use GraphQL\Type\Introspection;
 use GraphQL\Type\Schema;
 use GraphQL\Utils\BuildSchema;
 use GraphQL\Utils\SchemaPrinter;
-use GraphQL\Utils\Utils;
 use function preg_match;
 use function preg_replace;
-use function property_exists;
 use function trim;
 
 /**
@@ -52,7 +47,6 @@
 {
     use ArraySubsetAsserts;
 
-<<<<<<< HEAD
     protected function dedent(string $str): string
     {
         $trimmedStr = trim($str, "\n");
@@ -79,18 +73,12 @@
         return "\n" . SchemaPrinter::doPrint($schema);
     }
 
-=======
->>>>>>> 460a1c7c
     /**
      * @param ScalarType|ObjectType|InterfaceType|UnionType|EnumType|InputObjectType $obj
      */
     private function printAllASTNodes(NamedType $obj): string
     {
-<<<<<<< HEAD
-        Utils::invariant(property_exists($obj, 'astNode') && property_exists($obj, 'extensionASTNodes') && $obj->extensionASTNodes !== null);
-=======
         self::assertNotNull($obj->astNode);
->>>>>>> 460a1c7c
 
         return Printer::doPrint(new DocumentNode([
             'definitions' => new NodeList([
@@ -901,10 +889,28 @@
     }
 
     /**
-<<<<<<< HEAD
      * @see it('Supports @specifiedBy')
-=======
-     * it('Correctly extend scalar type').
+     */
+    public function testSupportsSpecifiedBy(): void
+    {
+        $sdl = $this->dedent('
+            scalar Foo @specifiedBy(url: "https://example.com/foo_spec")
+            
+            type Query {
+              foo: Foo @deprecated
+            }
+        ');
+
+        $output = $this->cycleSDL($sdl);
+        self::assertEquals($sdl, $output);
+
+        $schema = BuildSchema::build($sdl);
+
+        self::assertEquals('https://example.com/foo_spec', $schema->getType('Foo')->specifiedByURL);
+    }
+
+    /**
+     * @see it('Correctly extend scalar type')
      */
     public function testCorrectlyExtendScalarType(): void
     {
@@ -935,7 +941,7 @@
     }
 
     /**
-     * it('Correctly extend object type').
+     * @see it('Correctly extend object type')
      */
     public function testCorrectlyExtendObjectType(): void
     {
@@ -977,7 +983,7 @@
     }
 
     /**
-     * it('Correctly extend interface type').
+     * @see it('Correctly extend interface type')
      */
     public function testCorrectlyExtendInterfaceType(): void
     {
@@ -1014,7 +1020,7 @@
     }
 
     /**
-     * it('Correctly extend union type').
+     * @see it('Correctly extend union type')
      */
     public function testCorrectlyExtendUnionType(): void
     {
@@ -1046,7 +1052,7 @@
     }
 
     /**
-     * it('Correctly extend enum type').
+     * @see it('Correctly extend enum type')
      */
     public function testCorrectlyExtendEnumType(): void
     {
@@ -1083,7 +1089,7 @@
     }
 
     /**
-     * it('Correctly extend input object type').
+     * @see it('Correctly extend input object type')
      */
     public function testCorrectlyExtendInputObjectType(): void
     {
@@ -1116,238 +1122,6 @@
             GRAPHQL;
 
         self::assertEquals($expectedSomeInputSDL, SchemaPrinter::printType($someInput));
-        self::assertEquals($inputSDL, $this->printAllASTNodes($someInput));
-    }
-
-    /**
-     * @see it('Correctly assign AST nodes')
->>>>>>> 460a1c7c
-     */
-    public function testSupportsSpecifiedBy(): void
-    {
-        $sdl = $this->dedent('
-            scalar Foo @specifiedBy(url: "https://example.com/foo_spec")
-            
-            type Query {
-              foo: Foo @deprecated
-            }
-        ');
-
-        $output = $this->cycleSDL($sdl);
-        self::assertEquals($sdl, $output);
-
-        $schema = BuildSchema::build($sdl);
-
-        self::assertEquals('https://example.com/foo_spec', $schema->getType('Foo')->specifiedByURL);
-    }
-
-    /**
-     * @see it('Correctly extend scalar type')
-     */
-    public function testCorrectlyExtendScalarType(): void
-    {
-        $scalarSDL = $this->dedent('
-            scalar SomeScalar
-            
-            extend scalar SomeScalar @foo
-            
-            extend scalar SomeScalar @bar
-        ');
-
-        $schema = BuildSchema::build("
-            ${scalarSDL}
-            directive @foo on SCALAR
-            directive @bar on SCALAR
-        ");
-
-        /** @var ScalarType $someScalar */
-        $someScalar = $schema->getType('SomeScalar');
-
-        $expectedSomeScalarSDL = $this->dedent('
-            scalar SomeScalar
-        ');
-
-        self::assertEquals($expectedSomeScalarSDL, SchemaPrinter::printType($someScalar) . "\n");
-        self::assertEquals($scalarSDL, $this->printAllASTNodes($someScalar));
-    }
-
-    /**
-     * @see it('Correctly extend object type')
-     */
-    public function testCorrectlyExtendObjectType(): void
-    {
-        $objectSDL = $this->dedent('
-            type SomeObject implements Foo {
-              first: String
-            }
-            
-            extend type SomeObject implements Bar {
-              second: Int
-            }
-            
-            extend type SomeObject implements Baz {
-              third: Float
-            }
-        ');
-
-        $schema = BuildSchema::build("
-            ${objectSDL}
-            interface Foo
-            interface Bar
-            interface Baz
-        ");
-
-        /** @var ObjectType $someObject */
-        $someObject = $schema->getType('SomeObject');
-
-        $expectedSomeObjectSDL = $this->dedent('
-            type SomeObject implements Foo & Bar & Baz {
-              first: String
-              second: Int
-              third: Float
-            }
-        ');
-
-        self::assertEquals($expectedSomeObjectSDL, SchemaPrinter::printType($someObject) . "\n");
-        self::assertEquals($objectSDL, $this->printAllASTNodes($someObject));
-    }
-
-    /**
-     * @see it('Correctly extend interface type')
-     */
-    public function testCorrectlyExtendInterfaceType(): void
-    {
-        $interfaceSDL = $this->dedent('
-            interface SomeInterface {
-              first: String
-            }
-            
-            extend interface SomeInterface {
-              second: Int
-            }
-            
-            extend interface SomeInterface {
-              third: Float
-            }
-        ');
-
-        $schema = BuildSchema::build($interfaceSDL);
-
-        /** @var InterfaceType $someInterface */
-        $someInterface = $schema->getType('SomeInterface');
-
-        $expectedSomeInterfaceSDL = $this->dedent('
-            interface SomeInterface {
-              first: String
-              second: Int
-              third: Float
-            }
-        ');
-
-        self::assertEquals($expectedSomeInterfaceSDL, SchemaPrinter::printType($someInterface) . "\n");
-        self::assertEquals($interfaceSDL, $this->printAllASTNodes($someInterface));
-    }
-
-    /**
-     * @see it('Correctly extend union type')
-     */
-    public function testCorrectlyExtendUnionType(): void
-    {
-        $unionSDL = $this->dedent('
-            union SomeUnion = FirstType
-            
-            extend union SomeUnion = SecondType
-            
-            extend union SomeUnion = ThirdType
-        ');
-
-        $schema = BuildSchema::build("
-            ${unionSDL}
-            type FirstType
-            type SecondType
-            type ThirdType
-        ");
-
-        /** @var UnionType $someUnion */
-        $someUnion = $schema->getType('SomeUnion');
-
-        $expectedSomeUnionSDL = $this->dedent('
-            union SomeUnion = FirstType | SecondType | ThirdType
-        ');
-
-        self::assertEquals($expectedSomeUnionSDL, SchemaPrinter::printType($someUnion) . "\n");
-        self::assertEquals($unionSDL, $this->printAllASTNodes($someUnion));
-    }
-
-    /**
-     * @see it('Correctly extend enum type')
-     */
-    public function testCorrectlyExtendEnumType(): void
-    {
-        $enumSDL = $this->dedent('
-            enum SomeEnum {
-              FIRST
-            }
-            
-            extend enum SomeEnum {
-              SECOND
-            }
-            
-            extend enum SomeEnum {
-              THIRD
-            }
-        ');
-
-        $schema = BuildSchema::build($enumSDL);
-
-        /** @var EnumType $someEnum */
-        $someEnum = $schema->getType('SomeEnum');
-
-        $expectedSomeEnumSDL = $this->dedent('
-            enum SomeEnum {
-              FIRST
-              SECOND
-              THIRD
-            }
-        ');
-
-        self::assertEquals($expectedSomeEnumSDL, SchemaPrinter::printType($someEnum) . "\n");
-        self::assertEquals($enumSDL, $this->printAllASTNodes($someEnum));
-    }
-
-    /**
-     * @see it('Correctly extend input object type')
-     */
-    public function testCorrectlyExtendInputObjectType(): void
-    {
-        $inputSDL = $this->dedent('
-            input SomeInput {
-              first: String
-            }
-            
-            extend input SomeInput {
-              second: Int
-            }
-            
-            extend input SomeInput {
-              third: Float
-            }
-        ');
-
-        $schema = BuildSchema::build($inputSDL);
-
-        /** @var InputObjectType $someInput */
-        $someInput = $schema->getType('SomeInput');
-
-        $expectedSomeInputSDL = $this->dedent('
-            input SomeInput {
-              first: String
-              second: Int
-              third: Float
-            }
-        ');
-
-        self::assertEquals($expectedSomeInputSDL, SchemaPrinter::printType($someInput) . "\n");
         self::assertEquals($inputSDL, $this->printAllASTNodes($someInput));
     }
 
@@ -1667,13 +1441,8 @@
         self::assertInstanceOf(Closure::class, $defaultConfig['fields']);
         self::assertInstanceOf(Closure::class, $defaultConfig['interfaces']);
         self::assertArrayHasKey('description', $defaultConfig);
-<<<<<<< HEAD
-        self::assertCount(5, $defaultConfig);
+        self::assertCount(6, $defaultConfig);
         self::assertEquals(['Query', 'Color', 'Hello'], array_keys($allNodesMap));
-=======
-        self::assertCount(6, $defaultConfig);
-        self::assertEquals(array_keys($allNodesMap), ['Query', 'Color', 'Hello']);
->>>>>>> 460a1c7c
 
         $query = $schema->getType('Query');
         self::assertInstanceOf(ObjectType::class, $query);
@@ -1694,13 +1463,8 @@
             ],
             $defaultConfig['values']
         );
-<<<<<<< HEAD
-        self::assertCount(4, $defaultConfig); // 3 + astNode
+        self::assertCount(5, $defaultConfig); // 3 + astNode + extensionASTNodes
         self::assertEquals(['Query', 'Color', 'Hello'], array_keys($allNodesMap));
-=======
-        self::assertCount(5, $defaultConfig); // 3 + astNode + extensionASTNodes
-        self::assertEquals(array_keys($allNodesMap), ['Query', 'Color', 'Hello']);
->>>>>>> 460a1c7c
 
         $color = $schema->getType('Color');
         self::assertInstanceOf(EnumType::class, $color);
@@ -1712,13 +1476,8 @@
         self::assertInstanceOf(Closure::class, $defaultConfig['fields']);
         self::assertArrayHasKey('description', $defaultConfig);
         self::assertArrayHasKey('interfaces', $defaultConfig);
-<<<<<<< HEAD
-        self::assertCount(5, $defaultConfig);
+        self::assertCount(6, $defaultConfig);
         self::assertEquals(['Query', 'Color', 'Hello'], array_keys($allNodesMap));
-=======
-        self::assertCount(6, $defaultConfig);
-        self::assertEquals(array_keys($allNodesMap), ['Query', 'Color', 'Hello']);
->>>>>>> 460a1c7c
 
         $hello = $schema->getType('Hello');
         self::assertInstanceOf(InterfaceType::class, $hello);
