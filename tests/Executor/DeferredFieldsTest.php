--- conflicted
+++ resolved
@@ -401,11 +401,7 @@
                 return [
                     'sync'         => [
                         'type'    => Type::string(),
-<<<<<<< HEAD
-                        'resolve' => function ($rootValue, $a, $c, ResolveInfo $info) {
-=======
-                        'resolve' => function ($val, $args, $context, ResolveInfo $info) {
->>>>>>> 54064b37
+                        'resolve' => function ($rootValue, $args, $context, ResolveInfo $info) {
                             $this->paths[] = $info->path;
 
                             return 'sync';
@@ -413,11 +409,7 @@
                     ],
                     'deferred'     => [
                         'type'    => Type::string(),
-<<<<<<< HEAD
-                        'resolve' => function ($rootValue, $a, $c, ResolveInfo $info) {
-=======
-                        'resolve' => function ($val, $args, $context, ResolveInfo $info) {
->>>>>>> 54064b37
+                        'resolve' => function ($rootValue, $args, $context, ResolveInfo $info) {
                             $this->paths[] = $info->path;
 
                             return new Deferred(function () use ($info) {
@@ -429,11 +421,7 @@
                     ],
                     'nest'         => [
                         'type'    => $complexType,
-<<<<<<< HEAD
-                        'resolve' => function ($rootValue, $a, $c, ResolveInfo $info) {
-=======
-                        'resolve' => function ($val, $args, $context, ResolveInfo $info) {
->>>>>>> 54064b37
+                        'resolve' => function ($rootValue, $args, $context, ResolveInfo $info) {
                             $this->paths[] = $info->path;
 
                             return [];
@@ -441,11 +429,7 @@
                     ],
                     'deferredNest' => [
                         'type'    => $complexType,
-<<<<<<< HEAD
-                        'resolve' => function ($rootValue, $a, $c, ResolveInfo $info) {
-=======
-                        'resolve' => function ($val, $args, $context, ResolveInfo $info) {
->>>>>>> 54064b37
+                        'resolve' => function ($rootValue, $args, $context, ResolveInfo $info) {
                             $this->paths[] = $info->path;
 
                             return new Deferred(function () use ($info) {
