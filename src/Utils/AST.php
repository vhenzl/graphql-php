--- conflicted
+++ resolved
@@ -621,11 +621,8 @@
      * GraphQL source files which together represent one conceptual application.
      *
      * @param array<DocumentNode> $documents
-<<<<<<< HEAD
-=======
-     *
-     * @api
->>>>>>> 05bd4bc9
+     *
+     * @api
      */
     public static function concatAST(array $documents): DocumentNode
     {
