--- conflicted
+++ resolved
@@ -19,12 +19,6 @@
 use function is_string;
 use function sprintf;
 
-<<<<<<< HEAD
-/**
- * Class EnumType
- */
-=======
->>>>>>> 231919fb
 class EnumType extends Type implements InputType, OutputType, LeafType, NullableType, NamedType
 {
     /** @var EnumTypeDefinitionNode|null */
